--- conflicted
+++ resolved
@@ -302,12 +302,6 @@
 </li>
           <li class="sidebar-item">
   <div class="sidebar-item-container"> 
-  <a href="./AWS/AWS_SSO_Remote_Server.html" class="sidebar-item-text sidebar-link">
- <span class="menu-text">🖥️ AWS SSO Remote Server Configuration Guide</span></a>
-  </div>
-</li>
-          <li class="sidebar-item">
-  <div class="sidebar-item-container"> 
   <a href="./AWS/aws-mfa-setup.html" class="sidebar-item-text sidebar-link">
  <span class="menu-text">AWS MFA Authentication Setup and Usage Guide</span></a>
   </div>
@@ -498,21 +492,6 @@
             <a href="./datausage.html" class="sidebar-item-text sidebar-link">
  <span class="menu-text">Data Usage Notebooks</span></a>
           <a class="sidebar-item-toggle text-start collapsed" data-bs-toggle="collapse" data-bs-target="#quarto-sidebar-section-9" role="navigation" aria-expanded="false" aria-label="Toggle section">
-<<<<<<< HEAD
-            <i class="bi bi-chevron-right ms-2"></i>
-          </a> 
-      </div>
-      <ul id="quarto-sidebar-section-9" class="collapse list-unstyled sidebar-section depth1 ">  
-          <li class="sidebar-item sidebar-item-section">
-      <div class="sidebar-item-container"> 
-            <a class="sidebar-item-text sidebar-link text-start collapsed" data-bs-toggle="collapse" data-bs-target="#quarto-sidebar-section-10" role="navigation" aria-expanded="false">
- <span class="menu-text">Disasters Dataset Tutorials</span></a>
-          <a class="sidebar-item-toggle text-start collapsed" data-bs-toggle="collapse" data-bs-target="#quarto-sidebar-section-10" role="navigation" aria-expanded="false" aria-label="Toggle section">
-            <i class="bi bi-chevron-right ms-2"></i>
-          </a> 
-      </div>
-      <ul id="quarto-sidebar-section-10" class="collapse list-unstyled sidebar-section depth2 ">  
-=======
             <i class="bi bi-chevron-right ms-2"></i>
           </a> 
       </div>
@@ -639,11 +618,16 @@
  <span class="menu-text">U.S. Gridded Anthropogenic Methane Emissions Inventory</span></a>
   </div>
 </li>
->>>>>>> 85a577ac
-          <li class="sidebar-item">
-  <div class="sidebar-item-container"> 
-  <a href="./user_data_notebooks/NM_Fire.ipynb" class="sidebar-item-text sidebar-link">
- <span class="menu-text">June 2025 New Mexico Wildfire Visible Satellite and Burn Data</span></a>
+          <li class="sidebar-item">
+  <div class="sidebar-item-container"> 
+  <a href="./user_data_notebooks/vulcan-ffco2-yeargrid-v4_User_Notebook.html" class="sidebar-item-text sidebar-link">
+ <span class="menu-text">Vulcan Fossil Fuel CO₂ Emissions</span></a>
+  </div>
+</li>
+          <li class="sidebar-item">
+  <div class="sidebar-item-container"> 
+  <a href="./user_data_notebooks/lpjeosim-wetlandch4-grid-v1_User_Notebook.html" class="sidebar-item-text sidebar-link">
+ <span class="menu-text">Wetland Methane Emissions, LPJ-EOSIM Model</span></a>
   </div>
 </li>
       </ul>

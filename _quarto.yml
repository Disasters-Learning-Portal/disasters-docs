project:
  type: website
  resources:
    - password-protect.html
    - auth-check.js

website:
  page-navigation: true
  back-to-top-navigation: true
  title: "NASA Disasters Documentation"
  site-url: "https://us-ghg-center.github.io/ghgc-docs" #should I change these
  repo-url: https://github.com/us-ghg-center/ghgc-docs  
  repo-actions: [edit, issue]

  page-footer:
    right: "This page is built with [Quarto](https://quarto.org/)."
    left: "&copy; CC-By US GHG Center, 2022-2023"  #how should I change this

  sidebar:
    logo: "logo/disasters_logo.png"
    pinned: true
    align: center
    tools:
      # - icon: info-circle
      #   href: https://www.earthdata.nasa.gov/esds/veda
      #   text: "earthdata.nasa.gov/esds/veda"
      - icon: globe-americas
        href: https://disasters.openveda.cloud/
        text: "NASA Disasters Portal"
      - icon: github
        href: https://github.com/Disasters-Learning-Portal
        text: "Repository home"

    style: "docked"
    search: true
    collapse-level: 1
    contents:
      - href: index.qmd
        text: Welcome
      - section: aws.qmd
        text: AWS
        contents:
          - AWS/AWS_SSO_Setup_Guide.qmd
          - AWS/AWS_SSO_Remote_Server.qmd
          - AWS/aws-mfa-setup.qmd
          - AWS/aws-s3-commands-guide.qmd
      - section: git-github-comprehensive-guide.qmd
        text: GitHub
        contents:
          - text: "The VEDA Project"
            href: GitHub/veda-preview.qmd
          - GitHub/setup.qmd
          - GitHub/commands.qmd
          - GitHub/resources.qmd
      - section: jupyterhub.qmd
        text: JupyterHub
        contents:
          - Jupyterhub/jupyterhub-training-guide.qmd
          - Jupyterhub/setup-disaster-repo.qmd
          - Jupyterhub/convert_to_geotiff.qmd
          - Jupyterhub/simple_disaster_template.ipynb
      -  section: workflow2.qmd
         text: Data Workflow Diagrams
         contents:
          - data_workflow2/NRT_data_download.qmd
          - data_workflow2/NRT_directory_structure.qmd
      - section: Documentation
        contents:
          - text: "Quarto Guide for Beginners"
            href: quarto-guide.qmd
      - section: User Services
        contents:
          - services/apis.qmd
          - services/jupyterhub.qmd
      - section: Presentations
        contents:
          - section: PowerPoints
            contents:
              - text: "Disasters Logo and Template Overview"
                href: Presentations/disasters-powerpoint-template.qmd
              - text: "AWS and Grafana Monitoring Tutorial"
                href: Presentations/aws-grafana-tutorial.qmd
              - text: "AWS Cost Management"
                href: Presentations/aws-cost-management.qmd
              - text: "JupyterHub and Data Conversions Tutorial"
                href: Presentations/jupyterhub-data-conversions-tutorial.qmd
              - text: "STAC Database and Apache Airflow Tutorial"
                href: Presentations/stac-airflow-tutorial.qmd
      - section: datausage.qmd
        text: Disaster Case Studies
        contents:
<<<<<<< HEAD
          - section: Disasters Dataset Tutorials
            contents:
              - text: "June 2025 New Mexico Wildfire Visible Satellite and Burn Data"
                href: user_data_notebooks/NM_Fire.ipynb            
          - section: Community-Contributed Tutorials
            contents:
      - section: datatransformationcode.qmd
        text: Data Transformation Notebooks
        contents:
          - cog_transformation/eccodarwin-co2flux-monthgrid-v5.ipynb
          - text: Atmospheric Carbon Dioxide and Methane Concentrations from the NOAA Global Monitoring Laboratory 
            href: cog_transformation/noaa-gggrn-concentrations.ipynb
          - cog_transformation/influx-testbed-ghg-concentrations.ipynb
          - cog_transformation/lam-testbed-ghg-concentrations.ipynb
          - cog_transformation/nec-testbed-ghg-concentrations.ipynb
          - cog_transformation/ct-ch4-monthgrid-v2023.ipynb
          - cog_transformation/emit-ch4plume-v1.ipynb
          - cog_transformation/goes-ch4plume-v1.ipynb
          - cog_transformation/gosat-based-ch4budget-yeargrid-v1.ipynb
          - cog_transformation/gra2pes-ghg-monthgrid-v1.ipynb
          - cog_transformation/oco2geos-co2-daygrid-v10r.ipynb
          - cog_transformation/oco2-mip-co2budget-yeargrid-v1.ipynb
          - cog_transformation/odiac-ffco2-monthgrid-v2024.ipynb
          - text: "SEDAC Gridded World Population Density" 
            href: cog_transformation/sedac-popdensity-yeargrid5yr-v4.11.ipynb
          - cog_transformation/epa-ch4emission-grid-v2express.ipynb   
          - cog_transformation/vulcan-ffco2-yeargrid-v4.ipynb
      - section: processingreport.qmd
        text: Processing and Verification Reports
        contents:
          - processing_and_verification_reports/eccodarwin-co2flux-monthgrid-v5_Processing and Verification Report.qmd
          - text: "Atmospheric Carbon Dioxide Concentrations from the NOAA Global Monitoring Laboratory" 
            href: processing_and_verification_reports/noaa-gggrn-co2-concentrations_Processing and Verification Report.qmd
          - processing_and_verification_reports/noaa-gggrn-ch4-concentrations_Processing and Verification Report.qmd
          - processing_and_verification_reports/influx-testbed-ghg-concentrations_Processing and Verification Report.qmd
          - processing_and_verification_reports/lam-testbed-ghg-concentrations_Processing and Verification Report.qmd
          - processing_and_verification_reports/nec-testbed-ghg-concentrations_Processing and Verification Report.qmd 
          - processing_and_verification_reports/ct-ch4-monthgrid-v2023_Processing and Verification Report.qmd
          - processing_and_verification_reports/emit-ch4plume-v1_Processing and Verification Report.qmd
          - processing_and_verification_reports/goes-ch4plume-v1_Processing and Verification Report.qmd
          - processing_and_verification_reports/gosat-based-ch4budget-yeargrid-v1_Processing and Verification Report.qmd
          - processing_and_verification_reports/gra2pes-ghg-monthgrid-v1_Processing and Verification Report.qmd 
          - processing_and_verification_reports/micasa-carbonflux-daygrid-v1_Processing and Verification Report.qmd
          - processing_and_verification_reports/oco2geos-co2-daygrid-v10r_Processing and Verification Report.qmd  
          - processing_and_verification_reports/oco2-mip-co2budget-yeargrid-v1_Processing and Verification Report.qmd
          - processing_and_verification_reports/odiac-ffco2-monthgrid-v2024_Processing and Verification Report.qmd
          - processing_and_verification_reports/sedac-popdensity-yeargrid5yr-v4.11_Processing and Verification Report.qmd
          - processing_and_verification_reports/epa-ch4emission-grid-v2express_Processing and Verification Report.qmd 
          - processing_and_verification_reports/vulcan-ffco2-yeargrid-v4_Processing and Verification Report.qmd  
          - processing_and_verification_reports/lpjeosim-wetlandch4-grid-v1_Processing and Verification Report.qmd 
      - section: workflow.qmd
        text: Data Flow Diagrams
        contents:
          - data_workflow/eccodarwin-co2flux-monthgrid-v5_Data_Flow.qmd
          - data_workflow/noaa-gggrn-co2-concentrations_Data_Flow.qmd
          - data_workflow/noaa-gggrn-ch4-concentrations_Data_Flow.qmd
          - data_workflow/influx-testbed-ghg-concentrations_Data_Flow.qmd
          - data_workflow/lam-testbed-ghg-concentrations_Data_Flow.qmd
          - data_workflow/nec-testbed-ghg-concentrations_Data_Flow.qmd
          - data_workflow/ct-ch4-monthgrid-v2023_Data_Flow.qmd
          - data_workflow/emit-ch4plume-v1_Data_Flow.qmd
          - data_workflow/goes-ch4plume-v1_Data_Flow.qmd 
          - data_workflow/gosat-based-ch4budget-yeargrid-v1_Data_Flow.qmd
          - data_workflow/gra2pes-ghg-monthgrid-v1_Data_Flow.qmd 
          - data_workflow/micasa-carbonflux-daygrid-v1_Data_Flow.qmd
          - data_workflow/oco2geos-co2-daygrid-v10r_Data_Flow.qmd
          - data_workflow/oco2-mip-co2budget-yeargrid-v1_Data_Flow.qmd
          - data_workflow/odiac-ffco2-monthgrid-v2024_Data_Flow.qmd
          - text: "SEDAC Gridded World Population Density"
            href:  data_workflow/sedac-popdensity-yeargrid5yr-v4.11_Data_Flow.qmd
          - text: "U.S. Gridded Anthropogenic Methane Emissions Inventory"
            href: data_workflow/epa-ch4emission-grid-v2express_Data_Flow.qmd
          - data_workflow/vulcan-ffco2-yeargrid-v4_Data_Flow.qmd  
          - data_workflow/lpjeosim-wetlandch4-grid-v1_Data_Flow.qmd        
=======
          - text: "Texas Flood 2025"
            href: user_data_notebooks/Texas_Flood_2025.ipynb
          - text: "New Mexico Fire 2025"
            href: user_data_notebooks/New_Mexico_Fire_2025.ipynb
>>>>>>> 85a577ac
  
format:
  html:
    grid:
      sidebar-width: 25vw
      body-width: 900px
    theme:
      light: [flatly]
      dark: [darkly]
    css: styles.css
    code-copy: true
    code-overflow: wrap
    toc: true
    toc-depth: 3
    include-in-header:
      - text: |
          <script>
          // Authentication check for all pages - inlined to ensure it's always present
          (function() {
              const SESSION_KEY = 'disasters_docs_auth';

              // Get the base path for the current page
              function getBasePath() {
                  let path = window.location.pathname;

                  // If path ends with / or is a directory, it's already the base
                  if (path.endsWith('/')) {
                      return path;
                  }

                  // If path ends with .html, get the directory
                  if (path.endsWith('.html')) {
                      const lastSlash = path.lastIndexOf('/');
                      return path.substring(0, lastSlash + 1);
                  }

                  // Otherwise, assume it's a directory and add trailing slash
                  return path + '/';
              }

              function getLoginPage() {
                  const basePath = getBasePath();
                  return basePath + 'password-protect.html';
              }

              function checkAuth() {
                  // Skip authentication on localhost (for development)
                  if (window.location.hostname === 'localhost' ||
                      window.location.hostname === '127.0.0.1') {
                      console.log('Running on localhost - skipping authentication');
                      return;
                  }

                  // Skip check if we're on the login page
                  if (window.location.pathname.endsWith('password-protect.html') ||
                      window.location.pathname.endsWith('login.html')) {
                      return;
                  }

                  const auth = localStorage.getItem(SESSION_KEY);

                  if (!auth) {
                      // No authentication, redirect to login
                      window.location.href = getLoginPage();
                      return;
                  }

                  try {
                      const authData = JSON.parse(auth);
                      const now = new Date().getTime();

                      if (authData.expires <= now || !authData.authenticated) {
                          // Expired or invalid session
                          localStorage.removeItem(SESSION_KEY);
                          window.location.href = getLoginPage();
                          return;
                      }

                      // Valid session - allow page to load
                  } catch (e) {
                      // Invalid auth data
                      localStorage.removeItem(SESSION_KEY);
                      window.location.href = getLoginPage();
                  }
              }

              // Run check immediately
              checkAuth();

              // Add logout functionality
              window.addEventListener('DOMContentLoaded', function() {
                  // Add logout button to page if it doesn't exist
                  const existingLogout = document.getElementById('logout-btn');
                  if (!existingLogout) {
                      const logoutBtn = document.createElement('button');
                      logoutBtn.id = 'logout-btn';
                      logoutBtn.textContent = 'Logout';
                      logoutBtn.style.cssText = 'position: fixed; top: 10px; right: 10px; padding: 8px 16px; background: #e74c3c; color: white; border: none; border-radius: 5px; cursor: pointer; z-index: 9999; font-size: 14px;';
                      logoutBtn.onclick = function() {
                          localStorage.removeItem(SESSION_KEY);
                          window.location.href = getLoginPage();
                      };
                      document.body.appendChild(logoutBtn);
                  }
              });
          })();
          </script>
filters:
  - quarto<|MERGE_RESOLUTION|>--- conflicted
+++ resolved
@@ -89,87 +89,10 @@
       - section: datausage.qmd
         text: Disaster Case Studies
         contents:
-<<<<<<< HEAD
-          - section: Disasters Dataset Tutorials
-            contents:
-              - text: "June 2025 New Mexico Wildfire Visible Satellite and Burn Data"
-                href: user_data_notebooks/NM_Fire.ipynb            
-          - section: Community-Contributed Tutorials
-            contents:
-      - section: datatransformationcode.qmd
-        text: Data Transformation Notebooks
-        contents:
-          - cog_transformation/eccodarwin-co2flux-monthgrid-v5.ipynb
-          - text: Atmospheric Carbon Dioxide and Methane Concentrations from the NOAA Global Monitoring Laboratory 
-            href: cog_transformation/noaa-gggrn-concentrations.ipynb
-          - cog_transformation/influx-testbed-ghg-concentrations.ipynb
-          - cog_transformation/lam-testbed-ghg-concentrations.ipynb
-          - cog_transformation/nec-testbed-ghg-concentrations.ipynb
-          - cog_transformation/ct-ch4-monthgrid-v2023.ipynb
-          - cog_transformation/emit-ch4plume-v1.ipynb
-          - cog_transformation/goes-ch4plume-v1.ipynb
-          - cog_transformation/gosat-based-ch4budget-yeargrid-v1.ipynb
-          - cog_transformation/gra2pes-ghg-monthgrid-v1.ipynb
-          - cog_transformation/oco2geos-co2-daygrid-v10r.ipynb
-          - cog_transformation/oco2-mip-co2budget-yeargrid-v1.ipynb
-          - cog_transformation/odiac-ffco2-monthgrid-v2024.ipynb
-          - text: "SEDAC Gridded World Population Density" 
-            href: cog_transformation/sedac-popdensity-yeargrid5yr-v4.11.ipynb
-          - cog_transformation/epa-ch4emission-grid-v2express.ipynb   
-          - cog_transformation/vulcan-ffco2-yeargrid-v4.ipynb
-      - section: processingreport.qmd
-        text: Processing and Verification Reports
-        contents:
-          - processing_and_verification_reports/eccodarwin-co2flux-monthgrid-v5_Processing and Verification Report.qmd
-          - text: "Atmospheric Carbon Dioxide Concentrations from the NOAA Global Monitoring Laboratory" 
-            href: processing_and_verification_reports/noaa-gggrn-co2-concentrations_Processing and Verification Report.qmd
-          - processing_and_verification_reports/noaa-gggrn-ch4-concentrations_Processing and Verification Report.qmd
-          - processing_and_verification_reports/influx-testbed-ghg-concentrations_Processing and Verification Report.qmd
-          - processing_and_verification_reports/lam-testbed-ghg-concentrations_Processing and Verification Report.qmd
-          - processing_and_verification_reports/nec-testbed-ghg-concentrations_Processing and Verification Report.qmd 
-          - processing_and_verification_reports/ct-ch4-monthgrid-v2023_Processing and Verification Report.qmd
-          - processing_and_verification_reports/emit-ch4plume-v1_Processing and Verification Report.qmd
-          - processing_and_verification_reports/goes-ch4plume-v1_Processing and Verification Report.qmd
-          - processing_and_verification_reports/gosat-based-ch4budget-yeargrid-v1_Processing and Verification Report.qmd
-          - processing_and_verification_reports/gra2pes-ghg-monthgrid-v1_Processing and Verification Report.qmd 
-          - processing_and_verification_reports/micasa-carbonflux-daygrid-v1_Processing and Verification Report.qmd
-          - processing_and_verification_reports/oco2geos-co2-daygrid-v10r_Processing and Verification Report.qmd  
-          - processing_and_verification_reports/oco2-mip-co2budget-yeargrid-v1_Processing and Verification Report.qmd
-          - processing_and_verification_reports/odiac-ffco2-monthgrid-v2024_Processing and Verification Report.qmd
-          - processing_and_verification_reports/sedac-popdensity-yeargrid5yr-v4.11_Processing and Verification Report.qmd
-          - processing_and_verification_reports/epa-ch4emission-grid-v2express_Processing and Verification Report.qmd 
-          - processing_and_verification_reports/vulcan-ffco2-yeargrid-v4_Processing and Verification Report.qmd  
-          - processing_and_verification_reports/lpjeosim-wetlandch4-grid-v1_Processing and Verification Report.qmd 
-      - section: workflow.qmd
-        text: Data Flow Diagrams
-        contents:
-          - data_workflow/eccodarwin-co2flux-monthgrid-v5_Data_Flow.qmd
-          - data_workflow/noaa-gggrn-co2-concentrations_Data_Flow.qmd
-          - data_workflow/noaa-gggrn-ch4-concentrations_Data_Flow.qmd
-          - data_workflow/influx-testbed-ghg-concentrations_Data_Flow.qmd
-          - data_workflow/lam-testbed-ghg-concentrations_Data_Flow.qmd
-          - data_workflow/nec-testbed-ghg-concentrations_Data_Flow.qmd
-          - data_workflow/ct-ch4-monthgrid-v2023_Data_Flow.qmd
-          - data_workflow/emit-ch4plume-v1_Data_Flow.qmd
-          - data_workflow/goes-ch4plume-v1_Data_Flow.qmd 
-          - data_workflow/gosat-based-ch4budget-yeargrid-v1_Data_Flow.qmd
-          - data_workflow/gra2pes-ghg-monthgrid-v1_Data_Flow.qmd 
-          - data_workflow/micasa-carbonflux-daygrid-v1_Data_Flow.qmd
-          - data_workflow/oco2geos-co2-daygrid-v10r_Data_Flow.qmd
-          - data_workflow/oco2-mip-co2budget-yeargrid-v1_Data_Flow.qmd
-          - data_workflow/odiac-ffco2-monthgrid-v2024_Data_Flow.qmd
-          - text: "SEDAC Gridded World Population Density"
-            href:  data_workflow/sedac-popdensity-yeargrid5yr-v4.11_Data_Flow.qmd
-          - text: "U.S. Gridded Anthropogenic Methane Emissions Inventory"
-            href: data_workflow/epa-ch4emission-grid-v2express_Data_Flow.qmd
-          - data_workflow/vulcan-ffco2-yeargrid-v4_Data_Flow.qmd  
-          - data_workflow/lpjeosim-wetlandch4-grid-v1_Data_Flow.qmd        
-=======
           - text: "Texas Flood 2025"
             href: user_data_notebooks/Texas_Flood_2025.ipynb
           - text: "New Mexico Fire 2025"
             href: user_data_notebooks/New_Mexico_Fire_2025.ipynb
->>>>>>> 85a577ac
   
 format:
   html:

--- conflicted
+++ resolved
@@ -128,7 +128,6 @@
                   // If path ends with / or is a directory, it's already the base
                   if (path.endsWith('/')) {
                       return path;
-<<<<<<< HEAD
                   }
 
                   // If path ends with .html, get the directory
@@ -137,16 +136,6 @@
                       return path.substring(0, lastSlash + 1);
                   }
 
-=======
-                  }
-
-                  // If path ends with .html, get the directory
-                  if (path.endsWith('.html')) {
-                      const lastSlash = path.lastIndexOf('/');
-                      return path.substring(0, lastSlash + 1);
-                  }
-
->>>>>>> a19edbe8
                   // Otherwise, assume it's a directory and add trailing slash
                   return path + '/';
               }
